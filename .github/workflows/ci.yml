--- conflicted
+++ resolved
@@ -189,23 +189,4 @@
           IMAGE_TAG: ${{ github.sha }}
         run: |
           docker build --ssh default -t $ECR_REGISTRY/$ECR_REPOSITORY:$IMAGE_TAG .
-<<<<<<< HEAD
-          docker push $ECR_REGISTRY/$ECR_REPOSITORY:$IMAGE_TAG
-=======
-          docker push $ECR_REGISTRY/$ECR_REPOSITORY:$IMAGE_TAG
-      - name: Deploy to cluster
-        uses: kodermax/kubectl-aws-eks@master
-        env:
-          KUBE_CONFIG_DATA: ${{ secrets.KUBE_CONFIG_DATA }}
-          ECR_REGISTRY: ${{ steps.login-ecr.outputs.registry }}
-          ECR_REPOSITORY: trader
-          IMAGE_TAG: ${{ github.sha }}
-        with:
-          args: set image deployment/$ECR_REPOSITORY $ECR_REPOSITORY=$ECR_REGISTRY/$ECR_REPOSITORY:$IMAGE_TAG
-      - name: Verify deployment
-        uses: kodermax/kubectl-aws-eks@master
-        env:
-          KUBE_CONFIG_DATA: ${{ secrets.KUBE_CONFIG_DATA }}
-        with:
-          args: rollout status deployment/trader
->>>>>>> 4b22b51e
+          docker push $ECR_REGISTRY/$ECR_REPOSITORY:$IMAGE_TAG